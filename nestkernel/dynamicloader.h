/*
 *  dynamicloader.h
 *
 *  This file is part of NEST.
 *
 *  Copyright (C) 2004 The NEST Initiative
 *
 *  NEST is free software: you can redistribute it and/or modify
 *  it under the terms of the GNU General Public License as published by
 *  the Free Software Foundation, either version 2 of the License, or
 *  (at your option) any later version.
 *
 *  NEST is distributed in the hope that it will be useful,
 *  but WITHOUT ANY WARRANTY; without even the implied warranty of
 *  MERCHANTABILITY or FITNESS FOR A PARTICULAR PURPOSE.  See the
 *  GNU General Public License for more details.
 *
 *  You should have received a copy of the GNU General Public License
 *  along with NEST.  If not, see <http://www.gnu.org/licenses/>.
 *
 */

#ifndef DYNAMICLOADER_H
#define DYNAMICLOADER_H

#include "config.h"

// DynamicLoaderModule defined only if libltdl is available

#ifdef HAVE_LIBLTDL

#include "slimodule.h"
#include "slifunction.h"

#include <vector>

namespace nest
{

// structure to store handles and pointers to modules
struct sDynModule;

typedef std::vector< sDynModule > vecDynModules;

typedef std::vector< SLIModule* > vecLinkedModules;


/**
 * SLI interface of the Ddynamic module loader.
 * This class implements the SLI functions which allow for
 * loading dynamic modules into the kernel to extend its functionality.
 */

class DynamicLoaderModule : public SLIModule
{
public:
  DynamicLoaderModule( SLIInterpreter& interpreter );
  ~DynamicLoaderModule();

  void init( SLIInterpreter* );

  const std::string commandstring( void ) const;
  const std::string name( void ) const;


  /**
   * This static member is called by the constructor of a loadable module that was linked at compile
   * time
   * into the application to circumvent dynamic loading problems. Typically, the constructor of the
   * global
   * instance of the module calls this method to register itself.
   * Later, DynamicLoader will go through all registered modules and initialize them.
   */
  static int registerLinkedModule( SLIModule* pModule );

  void initLinkedModules( SLIInterpreter& );

public:
  class LoadModuleFunction : public SLIFunction
  {
  public:
    LoadModuleFunction( vecDynModules& dyn_modules );

  private:
    void execute( SLIInterpreter* ) const;

  private:
    vecDynModules& dyn_modules_;
  };

<<<<<<< HEAD
  class UnloadModuleFunction : public SLIFunction
  {
  public:
    UnloadModuleFunction( vecDynModules& dyn_modules );

  private:
    void execute( SLIInterpreter* ) const;

  private:
    vecDynModules& dyn_modules_;
  };


=======
>>>>>>> 74be75e7
  /** @} */

  LoadModuleFunction loadmodule_function;

private:
  /**
   * Provide access to the list of linked modules managed DynamicLoader.
   * This function controls access to the list of linked modules managed
   * by DynamicLoaderModule via a Meyers' Singleton (Alexandrescu, ch 6.4).
   * The list is filled by calls to @c registerLinkedModule().
   */
  static vecLinkedModules& getLinkedModules();

  // vector to store handles and pointers to dynamic modules
  vecDynModules dyn_modules;

  static Dictionary* moduledict_; //!< Dictionary for dynamically loaded modules.
};

} // namespace

#endif // HAVE_LIBLTDL

#endif<|MERGE_RESOLUTION|>--- conflicted
+++ resolved
@@ -88,22 +88,6 @@
     vecDynModules& dyn_modules_;
   };
 
-<<<<<<< HEAD
-  class UnloadModuleFunction : public SLIFunction
-  {
-  public:
-    UnloadModuleFunction( vecDynModules& dyn_modules );
-
-  private:
-    void execute( SLIInterpreter* ) const;
-
-  private:
-    vecDynModules& dyn_modules_;
-  };
-
-
-=======
->>>>>>> 74be75e7
   /** @} */
 
   LoadModuleFunction loadmodule_function;
